use crate::{
    requests::{
        ExchangeParams, PolicyParams, QueueParams, RuntimeParameterDefinition, UserParams,
        VirtualHostParams, XArguments,
    },
    responses,
};
use percent_encoding::{utf8_percent_encode, NON_ALPHANUMERIC};
use reqwest::blocking::Client as HttpClient;
use serde::Serialize;
use serde_json::{json, Map, Value};
use std::{collections::HashMap, fmt::Display};

use thiserror::Error;
<<<<<<< HEAD

type HttpClientResponse = reqwest::blocking::Response;

#[derive(Error, Debug)]
pub enum Error {
    #[error("encountered an error when performing an HTTP request")]
    RequestError(#[from] reqwest::Error),
    #[error("API responded with a client error: status code of {0}")]
    ClientErrorResponse(u16, HttpClientResponse),
    #[error("API responded with a server error: status code of {0}")]
    ServerErrorResponse(u16, HttpClientResponse),
    #[error("an unspecified error")]
    Other
}

pub type Result<T> = std::result::Result<T, Error>;
=======

type HttpClientResponse = reqwest::blocking::Response;

#[derive(Error, Debug)]
pub enum Error {
    #[error("encountered an error when performing an HTTP request")]
    RequestError(#[from] reqwest::Error),
    #[error("API responded with a client error: status code of {0}")]
    ClientErrorResponse(u16, HttpClientResponse),
    #[error("API responded with a server error: status code of {0}")]
    ServerErrorResponse(u16, HttpClientResponse),
    #[error("an unspecified error")]
    Other
}
>>>>>>> 2e9b59b2

pub type Result<T> = std::result::Result<T, Error>;

pub struct Client<'a> {
    endpoint: &'a str,
    username: &'a str,
    password: Option<&'a str>,
}

impl<'a> Client<'a> {
    pub fn new_with_basic_auth_credentials(
        endpoint: &'a str,
        username: &'a str,
        password: Option<&'a str>,
    ) -> Self {
        Self {
            endpoint,
            username,
            password,
        }
    }

    pub fn list_nodes(&self) -> Result<Vec<responses::ClusterNode>> {
        let response = self.http_get("nodes")?;
        let response2 = self.ok_or_status_code_error(response)?;
        self.ok_or_json_parser_error(response2.json::<Vec<responses::ClusterNode>>())
    }

    pub fn list_vhosts(&self) -> Result<Vec<responses::VirtualHost>> {
        let response = self.http_get("vhosts")?;
        let response2 = self.ok_or_status_code_error(response)?;
        self.ok_or_json_parser_error(response2.json::<Vec<responses::VirtualHost>>())
    }

    pub fn list_users(&self) -> Result<Vec<responses::User>> {
        let response = self.http_get("users")?;
        let response2 = self.ok_or_status_code_error(response)?;
        self.ok_or_json_parser_error(response2.json::<Vec<responses::User>>())
    }

    pub fn list_connections(&self) -> Result<Vec<responses::Connection>> {
        let response = self.http_get("connections")?;
        let response2 = self.ok_or_status_code_error(response)?;
        self.ok_or_json_parser_error(response2.json::<Vec<responses::Connection>>())
    }

    pub fn list_channels(&self) -> Result<Vec<responses::Channel>> {
        let response = self.http_get("channels")?;
        let response2 = self.ok_or_status_code_error(response)?;
        self.ok_or_json_parser_error(response2.json::<Vec<responses::Channel>>())
    }

    pub fn list_queues(&self) -> Result<Vec<responses::QueueInfo>> {
        let response = self.http_get("queues")?;
        let response2 = self.ok_or_status_code_error(response)?;
        self.ok_or_json_parser_error(response2.json::<Vec<responses::QueueInfo>>())
    }

    pub fn list_queues_in(
        &self,
        virtual_host: &str,
    ) -> Result<Vec<responses::QueueInfo>> {
        let response = self.http_get(&format!("queues/{}", self.percent_encode(virtual_host)))?;
        let response2 = self.ok_or_status_code_error(response)?;
        self.ok_or_json_parser_error(response2.json::<Vec<responses::QueueInfo>>())
    }

    pub fn list_exchanges(&self) -> Result<Vec<responses::ExchangeInfo>> {
        let response = self.http_get("exchanges")?;
        let response2 = self.ok_or_status_code_error(response)?;
        self.ok_or_json_parser_error(response2.json::<Vec<responses::ExchangeInfo>>())
    }

    pub fn list_exchanges_in(
        &self,
        virtual_host: &str,
    ) -> Result<Vec<responses::ExchangeInfo>> {
        let response =
            self.http_get(&format!("exchanges/{}", self.percent_encode(virtual_host)))?;
        let response2 = self.ok_or_status_code_error(response)?;
        self.ok_or_json_parser_error(response2.json::<Vec<responses::ExchangeInfo>>())
    }

    pub fn list_bindings(&self) -> Result<Vec<responses::BindingInfo>> {
        let response = self.http_get("bindings")?;
        let response2 = self.ok_or_status_code_error(response)?;
        self.ok_or_json_parser_error(response2.json::<Vec<responses::BindingInfo>>())
    }

    pub fn list_bindings_in(
        &self,
        virtual_host: &str,
    ) -> Result<Vec<responses::BindingInfo>> {
        let response = self.http_get(&format!("bindings/{}", self.percent_encode(virtual_host)))?;
        let response2 = self.ok_or_status_code_error(response)?;
        self.ok_or_json_parser_error(response2.json::<Vec<responses::BindingInfo>>())
    }

    pub fn list_queue_bindings(
        &self,
        virtual_host: &str,
        queue: &str,
    ) -> Result<Vec<responses::BindingInfo>> {
        let response = self.http_get(&format!(
            "queues/{}/{}/bindings",
            self.percent_encode(virtual_host),
            self.percent_encode(queue)
        ))?;
        let response2 = self.ok_or_status_code_error(response)?;
        self.ok_or_json_parser_error(response2.json::<Vec<responses::BindingInfo>>())
    }

    pub fn list_exchange_bindings_with_source(
        &self,
        virtual_host: &str,
        exchange: &str,
    ) -> Result<Vec<responses::BindingInfo>> {
        self.list_exchange_bindings_with_source_or_destination(
            virtual_host,
            exchange,
            BindindVertex::Source,
        )
    }

    pub fn list_exchange_bindings_with_destination(
        &self,
        virtual_host: &str,
        exchange: &str,
    ) -> Result<Vec<responses::BindingInfo>> {
        self.list_exchange_bindings_with_source_or_destination(
            virtual_host,
            exchange,
            BindindVertex::Destination,
        )
    }

    pub fn list_consumers(&self) -> Result<Vec<responses::Consumer>> {
        let response = self.http_get("consumers")?;
        let response2 = self.ok_or_status_code_error(response)?;
        self.ok_or_json_parser_error(response2.json::<Vec<responses::Consumer>>())
    }

    pub fn get_node_info(&self, name: &str) -> Result<responses::ClusterNode> {
        let response = self.http_get(&format!("nodes/{}", name))?;
        let response2 = self.ok_or_status_code_error(response)?;
        self.ok_or_json_parser_error(response2.json::<responses::ClusterNode>())
    }

    pub fn get_vhost(&self, name: &str) -> Result<responses::VirtualHost> {
        let response = self.http_get(&format!("vhosts/{}", self.percent_encode(name)))?;
        let response2 = self.ok_or_status_code_error(response)?;
        self.ok_or_json_parser_error(response2.json::<responses::VirtualHost>())
    }

    pub fn get_user(&self, name: &str) -> Result<responses::User> {
        let response = self.http_get(&format!("users/{}", self.percent_encode(name)))?;
        let response2 = self.ok_or_status_code_error(response)?;
        self.ok_or_json_parser_error(response2.json::<responses::User>())
    }

    pub fn get_queue_info(
        &self,
        virtual_host: &str,
        name: &str,
    ) -> Result<responses::QueueInfo> {
        let response = self.http_get(&format!(
            "queues/{}/{}",
            self.percent_encode(virtual_host),
            self.percent_encode(name)
        ))?;
        let response2 = self.ok_or_status_code_error(response)?;
        self.ok_or_json_parser_error(response2.json::<responses::QueueInfo>())
    }

    pub fn get_exchange_info(
        &self,
        virtual_host: &str,
        name: &str,
    ) -> Result<responses::ExchangeInfo> {
        let response = self.http_get(&format!(
            "exchanges/{}/{}",
            self.percent_encode(virtual_host),
            self.percent_encode(name)
        ))?;
        let response2 = self.ok_or_status_code_error(response)?;
        self.ok_or_json_parser_error(response2.json::<responses::ExchangeInfo>())
    }

    pub fn create_vhost(&self, params: &VirtualHostParams) -> Result<()> {
        self.update_vhost(params)
    }

    pub fn update_vhost(&self, params: &VirtualHostParams) -> Result<()> {
        let response = self.http_put(
            &format!("vhosts/{}", self.percent_encode(params.name)),
            params,
        )?;
        self.ok_or_status_code_error(response)?;
        Ok(())
    }

    pub fn create_user(&self, params: &UserParams) -> Result<()> {
        let response = self.http_put(
            &format!("users/{}", self.percent_encode(params.name)),
            params,
        )?;
        self.ok_or_status_code_error(response)?;
        Ok(())
    }

    pub fn declare_queue(&self, virtual_host: &str, params: &QueueParams) -> Result<()> {
        let response = self.http_put(
            &format!(
                "queues/{}/{}",
                self.percent_encode(virtual_host),
                self.percent_encode(params.name)
            ),
            params,
        )?;
        self.ok_or_status_code_error(response)?;
        Ok(())
    }

    pub fn declare_exchange(
        &self,
        virtual_host: &str,
        params: &ExchangeParams,
    ) -> Result<()> {
        let response = self.http_put(
            &format!(
                "exchanges/{}/{}",
                self.percent_encode(virtual_host),
                self.percent_encode(params.name)
            ),
            params,
        )?;
        self.ok_or_status_code_error(response)?;
        Ok(())
    }

    pub fn bind_queue(
        &self,
        virtual_host: &str,
        queue: &str,
        exchange: &str,
        routing_key: Option<&str>,
        arguments: XArguments,
    ) -> Result<()> {
        let mut body = Map::<String, Value>::new();
        if let Some(rk) = routing_key {
            body.insert("routing_key".to_owned(), json!(rk));
        }
        if let Some(args) = arguments {
            body.insert("arguments".to_owned(), json!(args));
        }

        let path = format!(
            "bindings/{}/e/{}/q/{}",
            self.percent_encode(virtual_host),
            self.percent_encode(exchange),
            self.percent_encode(queue)
        );
        let response = self.http_post(&path, &body)?;
        self.ok_or_status_code_error(response)?;
        Ok(())
    }

    pub fn bind_exchange(
        &self,
        virtual_host: &str,
        destination: &str,
        source: &str,
        routing_key: Option<&str>,
        arguments: XArguments,
    ) -> Result<()> {
        let mut body = Map::<String, Value>::new();
        if let Some(rk) = routing_key {
            body.insert("routing_key".to_owned(), json!(rk));
        }
        if let Some(args) = arguments {
            body.insert("arguments".to_owned(), json!(args));
        }

        let path = format!(
            "bindings/{}/e/{}/e/{}",
            self.percent_encode(virtual_host),
            self.percent_encode(source),
            self.percent_encode(destination)
        );
        let response = self.http_post(&path, &body)?;
        self.ok_or_status_code_error(response)?;
        Ok(())
    }

    pub fn delete_vhost(&self, virtual_host: &str) -> Result<()> {
        let response = self.http_delete(&format!("vhosts/{}", self.percent_encode(virtual_host)))?;
        self.ok_or_status_code_error(response)?;
        Ok(())
    }

    pub fn delete_user(&self, username: &str) -> Result<()> {
        let response = self.http_delete(&format!("users/{}", self.percent_encode(username)))?;
        self.ok_or_status_code_error(response)?;
        Ok(())
    }

    pub fn delete_queue(&self, virtual_host: &str, name: &str) -> Result<()> {
        let response = self.http_delete(&format!(
            "queues/{}/{}",
            self.percent_encode(virtual_host),
            self.percent_encode(name)
        ))?;
        self.ok_or_status_code_error(response)?;
        Ok(())
    }

    pub fn delete_exchange(&self, virtual_host: &str, name: &str) -> Result<()> {
        let response = self.http_delete(&format!(
            "exchanges/{}/{}",
            self.percent_encode(virtual_host),
            self.percent_encode(name)
        ))?;
        self.ok_or_status_code_error(response)?;
        Ok(())
    }

    pub fn purge_queue(&self, virtual_host: &str, name: &str) -> Result<()> {
        let response = self.http_delete(&format!(
            "queues/{}/{}/contents",
            self.percent_encode(virtual_host),
            self.percent_encode(name)
        ))?;
        self.ok_or_status_code_error(response)?;
        Ok(())
    }

    pub fn list_runtime_parameters(&self) -> Result<Vec<responses::RuntimeParameter>> {
        let response = self.http_get("parameters")?;
        let response2 = self.ok_or_status_code_error(response)?;
        self.ok_or_json_parser_error(response2.json::<Vec<responses::RuntimeParameter>>())
    }

    pub fn list_runtime_parameters_of_component(
        &self,
        component: &str,
    ) -> Result<Vec<responses::RuntimeParameter>> {
        let path = format!("parameters/{}", self.percent_encode(component));
        let response = self.http_get(&path)?;
        let response2 = self.ok_or_status_code_error(response)?;
        self.ok_or_json_parser_error(response2.json::<Vec<responses::RuntimeParameter>>())
    }

    pub fn list_runtime_parameters_of_component_in(
        &self,
        component: &str,
        vhost: &str,
    ) -> Result<Vec<responses::RuntimeParameter>> {
        let path = format!(
            "parameters/{}/{}",
            self.percent_encode(component),
            self.percent_encode(vhost)
        );
        let response = self.http_get(&path)?;
        let response2 = self.ok_or_status_code_error(response)?;
        self.ok_or_json_parser_error(response2.json::<Vec<responses::RuntimeParameter>>())
    }

    pub fn get_runtime_parameter(
        &self,
        component: &str,
        vhost: &str,
        name: &str,
    ) -> Result<responses::RuntimeParameter> {
        let path = format!(
            "parameters/{}/{}/{}",
            self.percent_encode(component),
            self.percent_encode(vhost),
            self.percent_encode(name)
        );
        let response = self.http_get(&path)?;
        let response2 = self.ok_or_status_code_error(response)?;
        self.ok_or_json_parser_error(response2.json::<responses::RuntimeParameter>())
    }

    pub fn upsert_runtime_parameter(
        &self,
        param: &RuntimeParameterDefinition,
    ) -> Result<()> {
        let path = format!(
            "parameters/{}/{}/{}",
            self.percent_encode(&param.component),
            self.percent_encode(&param.vhost),
            self.percent_encode(&param.name)
        );
        let response = self.http_put(&path, &param)?;
        self.ok_or_status_code_error(response)?;
        Ok(())
    }

    pub fn clear_runtime_parameter(
        &self,
        component: &str,
        vhost: &str,
        name: &str,
    ) -> Result<()> {
        let path = format!(
            "parameters/{}/{}/{}",
            self.percent_encode(component),
            self.percent_encode(vhost),
            self.percent_encode(name)
        );
        let response = self.http_delete(&path)?;
        self.ok_or_status_code_error(response)?;
        Ok(())
    }

    pub fn clear_all_runtime_parameters(&self) -> Result<()> {
        let params = self.list_runtime_parameters()?;
        for rp in params {
            self.clear_runtime_parameter(&rp.component, &rp.vhost, &rp.name)?
        }
        Ok(())
    }

    pub fn get_cluster_name(&self) -> Result<responses::ClusterIdentity> {
        let response = self.http_get("cluster-name")?;
        let response2 = self.ok_or_status_code_error(response)?;
        self.ok_or_json_parser_error(response2.json::<responses::ClusterIdentity>())
    }

    pub fn set_cluster_name(&self, new_name: &str) -> Result<()> {
        let mut map = HashMap::new();
        map.insert("name", new_name);

        let response = self.http_put("cluster-name", &map)?;
        self.ok_or_status_code_error(response)?;
<<<<<<< HEAD
=======
        Ok(())
    }

    pub fn get_policy(&self, vhost: &str, name: &str) -> Result<responses::Policy> {
        let response = self.http_get(&format!(
            "policies/{}/{}",
            self.percent_encode(vhost),
            self.percent_encode(name)
        ))?;
        let response2 = self.ok_or_status_code_error(response)?;
        self.ok_or_json_parser_error(response2.json::<responses::Policy>())
    }

    pub fn list_policies(&self) -> Result<Vec<responses::Policy>> {
        let response = self.http_get("policies")?;
        let response2 = self.ok_or_status_code_error(response)?;
        self.ok_or_json_parser_error(response2.json::<Vec<responses::Policy>>())
    }

    pub fn list_policies_in(&self, vhost: &str) -> Result<Vec<responses::Policy>> {
        let response = self.http_get(&format!("policies/{}", self.percent_encode(vhost)))?;
        let response2 = self.ok_or_status_code_error(response)?;
        self.ok_or_json_parser_error(response2.json::<Vec<responses::Policy>>())
    }

    pub fn declare_policy(&self, params: &PolicyParams) -> Result<()> {
        let response = self.http_put(
            &format!(
                "policies/{}/{}",
                self.percent_encode(params.vhost),
                self.percent_encode(params.name)
            ),
            params,
        )?;
        self.ok_or_status_code_error(response)?;
        Ok(())
    }

    pub fn delete_policy(&self, vhost: &str, name: &str) -> Result<()> {
        let response = self.http_delete(&format!(
            "policies/{}/{}",
            self.percent_encode(vhost),
            self.percent_encode(name)
        ))?;
        self.ok_or_status_code_error(response)?;
>>>>>>> 2e9b59b2
        Ok(())
    }

    //
    // Implementation
    //

    fn list_exchange_bindings_with_source_or_destination(
        &self,
        virtual_host: &str,
        exchange: &str,
        vertex: BindindVertex,
    ) -> Result<Vec<responses::BindingInfo>> {
        let response = self.http_get(&format!(
            "exchanges/{}/{}/bindings/{}",
            self.percent_encode(virtual_host),
            self.percent_encode(exchange),
            vertex.to_string()
        ))?;
        let response2 = self.ok_or_status_code_error(response)?;
        self.ok_or_json_parser_error(response2.json::<Vec<responses::BindingInfo>>())
    }

    fn percent_encode(&self, value: &str) -> String {
        utf8_percent_encode(value, NON_ALPHANUMERIC).to_string()
    }

    fn http_get(&self, path: &str) -> crate::blocking::Result<HttpClientResponse> {
        let response = HttpClient::new()
            .get(self.rooted_path(path))
            .basic_auth(self.username, self.password)
            .send();

        self.ok_or_http_client_error(response)
    }

    fn http_put<T>(&self, path: &str, payload: &T) -> crate::blocking::Result<HttpClientResponse>
    where
        T: Serialize,
    {
        let response = HttpClient::new()
            .put(self.rooted_path(path))
            .json(&payload)
            .basic_auth(self.username, self.password)
            .send();

        self.ok_or_http_client_error(response)
    }

    fn http_post<T>(&self, path: &str, payload: &T) -> crate::blocking::Result<HttpClientResponse>
    where
        T: Serialize,
    {
        let response = HttpClient::new()
            .post(self.rooted_path(path))
            .json(&payload)
            .basic_auth(self.username, self.password)
            .send();

        self.ok_or_http_client_error(response)
    }

    fn http_delete(&self, path: &str) -> crate::blocking::Result<HttpClientResponse> {
        let response = HttpClient::new()
            .delete(self.rooted_path(path))
            .basic_auth(self.username, self.password)
            .send();
        self.ok_or_http_client_error(response)
    }

    fn ok_or_http_client_error(&self, result: reqwest::Result<HttpClientResponse>) -> Result<HttpClientResponse> {
        match result {
            Ok(val) => Ok(val),
            Err(e) => Err(Error::from(e))
        }
    }

    fn ok_or_status_code_error(&self, response: HttpClientResponse) -> Result<HttpClientResponse> {
        let status = response.status();
        if status.is_client_error() {
            return Err(Error::ClientErrorResponse(status.as_u16(), response));
        }

        if status.is_server_error() {
            return Err(Error::ServerErrorResponse(status.as_u16(), response));
        }

        Ok(response)
    }

    fn ok_or_json_parser_error<T>(&self, result: reqwest::Result<T>) -> Result<T> {
        match result {
            Ok(val) => Ok(val),
            Err(e) => Err(Error::from(e))
        }
    }

    fn rooted_path(&self, path: &str) -> String {
        format!("{}/{}", self.endpoint, path)
    }
}

enum BindindVertex {
    Source,
    Destination,
}

impl Display for BindindVertex {
    fn fmt(&self, f: &mut std::fmt::Formatter<'_>) -> std::fmt::Result {
        match self {
            Self::Source => write!(f, "source"),
            Self::Destination => write!(f, "destination"),
        }
    }
}<|MERGE_RESOLUTION|>--- conflicted
+++ resolved
@@ -12,7 +12,6 @@
 use std::{collections::HashMap, fmt::Display};
 
 use thiserror::Error;
-<<<<<<< HEAD
 
 type HttpClientResponse = reqwest::blocking::Response;
 
@@ -29,24 +28,6 @@
 }
 
 pub type Result<T> = std::result::Result<T, Error>;
-=======
-
-type HttpClientResponse = reqwest::blocking::Response;
-
-#[derive(Error, Debug)]
-pub enum Error {
-    #[error("encountered an error when performing an HTTP request")]
-    RequestError(#[from] reqwest::Error),
-    #[error("API responded with a client error: status code of {0}")]
-    ClientErrorResponse(u16, HttpClientResponse),
-    #[error("API responded with a server error: status code of {0}")]
-    ServerErrorResponse(u16, HttpClientResponse),
-    #[error("an unspecified error")]
-    Other
-}
->>>>>>> 2e9b59b2
-
-pub type Result<T> = std::result::Result<T, Error>;
 
 pub struct Client<'a> {
     endpoint: &'a str,
@@ -481,8 +462,6 @@
 
         let response = self.http_put("cluster-name", &map)?;
         self.ok_or_status_code_error(response)?;
-<<<<<<< HEAD
-=======
         Ok(())
     }
 
@@ -528,7 +507,6 @@
             self.percent_encode(name)
         ))?;
         self.ok_or_status_code_error(response)?;
->>>>>>> 2e9b59b2
         Ok(())
     }
 
